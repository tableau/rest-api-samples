--- conflicted
+++ resolved
@@ -10,13 +10,9 @@
 * All samples require 2 arguments: server adress (without a trailing slash) and username
 * Run by executing ```python sample_file_name.py <server_address> <username>```
 * Specific information for each sample are included at the top of each file
-<<<<<<< HEAD
-* API version is set to 3.1 by default for Tableau Server 2018.2, but it can be changed in [version.py](./version.py)
-* For Tableau Server 9.0, the REST API namespace must be changed (refer to comment in each sample where the namespace, `xmlns`, is defined)
-=======
-* API version is set to 3.5 by default for Tableau Server 2019.3, but it can be changed in [version.py](./version.py)
-* For Tableau Server 9.0, the REST API namespace must be changed (refer to the comment in each sample where the namespace, `xmlns`, is defined)
->>>>>>> bf07b138
+* API version is set to 3.24 by default, but it can be changed in [version.py](./version.py)
+
+For API versions and server versions, see https://help.tableau.com/current/api/rest_api/en-us/REST/rest_api_concepts_versions.htm
 
 REST API Samples
 ---------------
