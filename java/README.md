--- conflicted
+++ resolved
@@ -1,13 +1,8 @@
 
 ## Requirements
 
-<<<<<<< HEAD
 * Tableau Server, or an account on Tableau Cloud
 * Java SDK
-=======
-* Tableau Server
-* Java SDK 8
->>>>>>> bf07b138
   * Download: <http://www.oracle.com/technetwork/java/javase/downloads/index.html>
 * Apache Ant
   * It is not neccessary to run the "Optional" steps in the Apache Ant guide.
@@ -19,12 +14,11 @@
 ## Getting started
 
 1. Install the tools listed in the "Requirements" section.
-<<<<<<< HEAD
    1. Make sure that Tableau Server is running if you are using your own server.
 1. In the /res folder, open the config.properties file using a text editor.
    1. Modify the configurations as instructed in the file. 
    2. A sample workbook is already provided with this sample, but you can use any packaged workbook that you want.
-=======
+   
 1. Download the REST API schema and save it in the `/res` folder under the folder where this README file is. For more information about the schema, see the following documentation:
 
    <http://onlinehelp.tableau.com/current/api/rest_api/en-us/help.htm#REST/rest_api_concepts_schema.htm>
@@ -54,7 +48,6 @@
 ## Running the sample
 
 1. Make sure that Tableau Server is running.
->>>>>>> bf07b138
 1. Open a command prompt or terminal.
    1. In the command prompt window, change directory to the sample code's parent folder.
    1. Enter `ant` in the command prompt to compile the sample code and download dependencies.
