package com.tableausoftware.documentation.api.rest.util;

import java.io.File;
import java.io.FileInputStream;
import java.io.FileOutputStream;
import java.io.IOException;
import java.io.StringReader;
import java.io.StringWriter;
import java.util.List;
import java.util.Map;
import java.util.Properties;

import javax.ws.rs.core.MediaType;
import javax.ws.rs.core.Response.Status;
import javax.ws.rs.core.UriBuilder;
import javax.xml.XMLConstants;
import javax.xml.bind.JAXBContext;
import javax.xml.bind.JAXBException;
import javax.xml.bind.Marshaller;
import javax.xml.bind.Unmarshaller;
import javax.xml.transform.stream.StreamSource;
import javax.xml.validation.Schema;
import javax.xml.validation.SchemaFactory;

import org.apache.logging.log4j.Logger;
import org.apache.logging.log4j.LogManager;
import org.xml.sax.SAXException;

import com.google.common.io.Files;
import com.sun.jersey.api.client.Client;
import com.sun.jersey.api.client.ClientResponse;
import com.sun.jersey.api.client.WebResource;
import com.sun.jersey.multipart.BodyPart;
import com.sun.jersey.multipart.FormDataBodyPart;
import com.sun.jersey.multipart.MultiPart;
import com.sun.jersey.multipart.MultiPartMediaTypes;
import com.sun.jersey.multipart.file.FileDataBodyPart;
import com.tableausoftware.documentation.api.rest.bindings.CapabilityType;
import com.tableausoftware.documentation.api.rest.bindings.FileUploadType;
import com.tableausoftware.documentation.api.rest.bindings.GranteeCapabilitiesType;
import com.tableausoftware.documentation.api.rest.bindings.GroupType;
import com.tableausoftware.documentation.api.rest.bindings.ObjectFactory;
import com.tableausoftware.documentation.api.rest.bindings.PermissionsType;
import com.tableausoftware.documentation.api.rest.bindings.ProjectListType;
import com.tableausoftware.documentation.api.rest.bindings.ProjectType;
import com.tableausoftware.documentation.api.rest.bindings.SiteListType;
import com.tableausoftware.documentation.api.rest.bindings.SiteType;
import com.tableausoftware.documentation.api.rest.bindings.TableauCredentialsType;
import com.tableausoftware.documentation.api.rest.bindings.TsRequest;
import com.tableausoftware.documentation.api.rest.bindings.TsResponse;
import com.tableausoftware.documentation.api.rest.bindings.WorkbookListType;
import com.tableausoftware.documentation.api.rest.bindings.WorkbookType;

/**
 * This class encapsulates the logic used to make requests to the Tableau Server
 * REST API. This class is implemented as a singleton.
 */
public class RestApiUtils {

    private enum Operation {
        ADD_WORKBOOK_PERMISSIONS(getApiUriBuilder().path("sites/{siteId}/workbooks/{workbookId}/permissions")),
        APPEND_FILE_UPLOAD(getApiUriBuilder().path("sites/{siteId}/fileUploads/{uploadSessionId}")),
        CREATE_GROUP(getApiUriBuilder().path("sites/{siteId}/groups")),
        INITIATE_FILE_UPLOAD(getApiUriBuilder().path("sites/{siteId}/fileUploads")),
        PUBLISH_WORKBOOK(getApiUriBuilder().path("sites/{siteId}/workbooks")),
        QUERY_PROJECTS(getApiUriBuilder().path("sites/{siteId}/projects")),
        QUERY_SITES(getApiUriBuilder().path("sites")),
        QUERY_WORKBOOKS(getApiUriBuilder().path("sites/{siteId}/users/{userId}/workbooks")),
        SIGN_IN(getApiUriBuilder().path("auth/signin")),
        SIGN_OUT(getApiUriBuilder().path("auth/signout"));

        private final UriBuilder m_builder;

        Operation(UriBuilder builder) {
            m_builder = builder;
        }

        UriBuilder getUriBuilder() {
            return m_builder;
        }

        String getUrl(Object... values) {
            return m_builder.build(values).toString();
        }
    }

    // The only instance of the RestApiUtils
    private static RestApiUtils INSTANCE = null;
    
    private static JAXBContext jaxbContext;
    
    private static Schema schema;

    private static Properties m_properties = new Properties();
    /**
     * Initializes the RestApiUtils if it has not already been done so.
     *
     * @return the single instance of the RestApiUtils
     */
    public static RestApiUtils getInstance() {
        if (INSTANCE == null) {
            INSTANCE = new RestApiUtils();
            initialize();
        }

        return INSTANCE;
    }

    /**
     * Creates an instance of UriBuilder, using the URL of the server specified
     * in the configuration file.
     *
     * @return the URI builder
     */
    private static UriBuilder getApiUriBuilder() {
<<<<<<< HEAD
        return UriBuilder.fromPath(m_properties.getProperty("server.host")
                        + "/api/"
                        + m_properties.getProperty("server.schema.version"));
=======
        return UriBuilder.fromPath(m_properties.getProperty("server.host") + "/api/3.24");
>>>>>>> bf07b138
    }
    /**
     * Initializes the RestApiUtils. The initialize code loads values from the configuration
     * file and initializes the JAXB marshaller and unmarshaller.
     */
    private static void initialize() {
        m_logger.info("Initializing...");
        try {
            m_properties.load(new FileInputStream("res/config.properties"));
<<<<<<< HEAD
        } catch (Exception ex) {
            throw new IllegalStateException("Failed to read configuration properties");
        }
        Schema schema;
        try {
            final String schemaLocation = m_properties.getProperty("server.schema.location");
            m_logger.info("Schema at " + schemaLocation);
            File schemaFile = new File(schemaLocation);
            SchemaFactory schemaFactory = SchemaFactory.newInstance(XMLConstants.W3C_XML_SCHEMA_NS_URI);
            schema = schemaFactory.newSchema(schemaFile);
            m_logger.info("Schema factory complete");
        } catch (SAXException ex) {
            throw new IllegalStateException("Failed to load schema file");
        }
        try {
            JAXBContext jaxbContext = JAXBContext.newInstance(TsRequest.class, TsResponse.class);
            s_jaxbMarshaller = jaxbContext.createMarshaller();
            s_jaxbUnmarshaller = jaxbContext.createUnmarshaller();
            s_jaxbUnmarshaller.setSchema(schema);
            s_jaxbMarshaller.setSchema(schema);
        } catch (JAXBException ex) {
            throw new IllegalStateException("Failed to initialize the REST API with schema", ex);
=======
            jaxbContext = JAXBContext.newInstance(TsRequest.class, TsResponse.class);
            SchemaFactory schemaFactory = SchemaFactory.newInstance(XMLConstants.W3C_XML_SCHEMA_NS_URI);
            schema = schemaFactory.newSchema(new File(m_properties.getProperty("server.schema.location")));
        } catch (JAXBException | SAXException | IOException ex) {
            throw new IllegalStateException("Failed to initialize the REST API");
>>>>>>> bf07b138
        }
        m_logger.info("Schema initialization complete");
    }

    private Marshaller getMarshallerInstance(){
        Marshaller marshaller;
        try {
            marshaller = jaxbContext.createMarshaller();
            marshaller.setSchema(schema);
        } catch (JAXBException ex) {
            throw new IllegalStateException("Failed to get new instance of marshaller");
        }
        return marshaller;
    }

    private Unmarshaller getUnmarshallerInstance(){
        Unmarshaller unmarshaller;
        try {
            unmarshaller = jaxbContext.createUnmarshaller();
            unmarshaller.setSchema(schema);
        } catch (JAXBException ex) {
            throw new IllegalStateException("Failed to get new instance of unmarshaller");
        }
        return unmarshaller;
    }
    
    private final String TABLEAU_AUTH_HEADER = "X-Tableau-Auth";

    private final String TABLEAU_PAYLOAD_NAME = "request_payload";

    private static Logger m_logger = LogManager.getLogger();

    private ObjectFactory m_objectFactory = new ObjectFactory();

    // This class is implemented as a singleton, so it cannot be constructed externally
    private RestApiUtils() {}

    /**
     * Creates a grantee capability object used to modify permissions on Tableau
     * Server. A grantee capability contains the group ID and a map of
     * capabilities and their permission mode.
     *
     * @param group
     *            the group the permissions apply to
     * @param capabilitiesMap
     *            the map of capability name to permission mode
     * @return the grantee capability for the group
     */
    public GranteeCapabilitiesType createGroupGranteeCapability(GroupType group, Map<String, String> capabilitiesMap) {
        GranteeCapabilitiesType granteeCapabilities = m_objectFactory.createGranteeCapabilitiesType();

        // Sets the grantee to the specified group
        granteeCapabilities.setGroup(group);
        GranteeCapabilitiesType.Capabilities capabilities = m_objectFactory.createGranteeCapabilitiesTypeCapabilities();

        // Iterates over the list of capabilities and creates a capability element
        for (String key : capabilitiesMap.keySet()) {
            CapabilityType capabilityType = m_objectFactory.createCapabilityType();

            // Sets the capability name and permission mode
            capabilityType.setName(key);
            capabilityType.setMode(capabilitiesMap.get(key));

            // Adds the capability to the list of capabilities for the grantee
            capabilities.getCapability().add(capabilityType);
        }

        // Sets the list of capabilities for the grantee element
        granteeCapabilities.setCapabilities(capabilities);

        return granteeCapabilities;
    }

    /**
     * Invokes an HTTP request to add permissions to the target workbook.
     *
     * @param credential
     *            the credential containing the authentication token to use for
     *            this request
     * @param siteId
     *            the ID of the target site
     * @param workbookId
     *            the ID of the target workbook
     * @param granteeCapabilities
     *            the list of grantees, including the permissions to add for this
     *            workbook
     * @return the permissions added to the workbook, otherwise
     *         <code>null</code>
     */
    public PermissionsType invokeAddPermissionsToWorkbook(TableauCredentialsType credential, String siteId,
            String workbookId, List<GranteeCapabilitiesType> granteeCapabilities) {

        m_logger.info(String.format("Adding permissions to workbook '%s'.", workbookId));

        String url = Operation.ADD_WORKBOOK_PERMISSIONS.getUrl(siteId, workbookId);

        // Creates the payload used to add permissions
        TsRequest payload = createPayloadForAddingWorkbookPermissions(workbookId, granteeCapabilities);

        // Makes a PUT request using the credential's authenticity token
        TsResponse response = put(url, credential.getToken(), payload);

        // Verifies that the response has a permissions element
        if (response.getPermissions() != null) {
            m_logger.info("Add workbook permissions is successful!");

            return response.getPermissions();
        }

        // No permissions were added
        return null;
    }

    /**
     * Invokes an HTTP request to create a group on target site.
     *
     * @param credential
     *            the credential containing the authentication token to use for
     *            this request
     * @param siteId
     *            the ID of the target site
     * @param groupName
     *            the name to assign to the new group
     * @param requestPayload
     *            the payload used to create the group
     * @return the group if it was successfully created, otherwise
     *         <code>null</code>
     */
    public GroupType invokeCreateGroup(TableauCredentialsType credential, String siteId, String groupName) {

        m_logger.info(String.format("Creating group '%s' on site '%s'.", groupName, siteId));

        String url = Operation.CREATE_GROUP.getUrl(siteId);

        // Creates the payload to create the group
        TsRequest payload = createPayloadForCreatingGroup(groupName);

        // Make a POST request with specified credential's authenticity token
        // and payload
        TsResponse response = post(url, credential.getToken(), payload);

        // Verifies that the response has a group element
        if (response.getGroup() != null) {
            m_logger.info("Create group is successful!");

            return response.getGroup();
        }

        // No group was created
        return null;
    }

    /**
     * Invokes an HTTP request to publish a workbook to target site.
     *
     * @param credential
     *            the credential containing the authentication token to use for
     *            this request
     * @param siteId
     *            the ID of the target site
     * @param requestPayload
     *            the XML payload containing the workbook attributes used to
     *            publish the workbook
     * @param workbookFile
     *            the workbook file to publish
     * @param chunkedPublish
     *            whether to publish the workbook in chunks or not
     * @return the workbook if it was published successfully, otherwise
     *         <code>null</code>
     */
    public WorkbookType invokePublishWorkbook(TableauCredentialsType credential, String siteId, String projectId,
            String workbookName, File workbookFile, boolean chunkedPublish) {

        m_logger.info(String.format("Publishing workbook '%s' on site '%s'.", workbookName, siteId));

        if (chunkedPublish) {
            return invokePublishWorkbookChunked(credential, siteId, projectId, workbookName, workbookFile);
        } else {
            return invokePublishWorkbookSimple(credential, siteId, projectId, workbookName, workbookFile);
        }
    }

    /**
     * Invokes an HTTP request to query the projects on the target site.
     *
     * @param credential
     *            the credential containing the authentication token to use for
     *            this request
     * @param siteId
     *            the ID of the target site
     */
    public ProjectListType invokeQueryProjects(TableauCredentialsType credential, String siteId) {

        m_logger.info(String.format("Querying projects on site '%s'.", siteId));

        String url = Operation.QUERY_PROJECTS.getUrl(siteId);

        // Makes a GET request with the authenticity token
        TsResponse response = get(url, credential.getToken());

        // Verifies that the response has a projects element
        if (response.getProjects() != null) {
            m_logger.info("Query projects is successful!");

            return response.getProjects();
        }

        // No projects were found
        return null;
    }

    /**
     * Invokes an HTTP request to query the sites on the server.
     *
     * @param credential
     *            the credential containing the authentication token to use for
     *            this request
     * @return a list of sites if the query succeeded, otherwise <code>null</code>
     */
    public SiteListType invokeQuerySites(TableauCredentialsType credential) {

        m_logger.info("Querying sites on Server.");

        String url = Operation.QUERY_SITES.getUrl();

        // Makes a GET request with the authenticity token
        TsResponse response = get(url, credential.getToken());

        // Verifies that the response has a sites element
        if (response.getSites() != null) {
            m_logger.info("Query sites is successful!");

            return response.getSites();
        }

        // No sites were found
        return null;
    }

    /**
     * Invokes an HTTP request to query for the list of workbooks for which the
     * user has read capability.
     *
     * @param credential
     *            the credential containing the authentication token to use for
     *            this request
     * @param siteId
     *            the ID of the target site
     * @param userId
     *            the ID of the target user
     * @return a list of workbooks if the query succeeded, otherwise <code>null</code>
     */
    public WorkbookListType invokeQueryWorkbooks(TableauCredentialsType credential, String siteId, String userId) {

        m_logger.info(String.format("Querying workbooks on site '%s'.", siteId));

        String url = Operation.QUERY_WORKBOOKS.getUrl(siteId, userId);

        // Makes a GET request with the authenticity token
        TsResponse response = get(url, credential.getToken());

        // Verifies that the response has a workbooks element
        if (response.getWorkbooks() != null) {
            m_logger.info("Query workbooks is successful!");

            return response.getWorkbooks();
        }

        // No workbooks were found
        return null;
    }

    /**
     * Invokes an HTTP request to sign in to the server.
     *
     * @param requestPayload
     *            the payload containing the username and password to authenticate
     * @return the credential if authentication was successful, otherwise
     *         <code>null</code>
     */
    public TableauCredentialsType invokeSignIn(String username, String password, String contentUrl) {

        m_logger.info("Signing in to Tableau Server");

        String url = Operation.SIGN_IN.getUrl();

        // Creates the payload required to authenticate to server
        TsRequest payload = createPayloadForSignin(username, password, contentUrl);

        // Makes a POST request with no credential
        TsResponse response = post(url, null, payload);

        // Verifies that the response has a credentials element
        if (response != null && response.getCredentials() != null) {
            m_logger.info("Sign in is successful!");

            return response.getCredentials();
        }

        // No credential were received
        return null;
    }

    /**
     * Invokes an HTTP request to sign out of the Server.
     *
     * @param credential
     *            the credential containing the authentication token to use for
     *            this request
     */
    public void invokeSignOut(TableauCredentialsType credential) {

        m_logger.info("Signing out of Tableau Server");

        String url = Operation.SIGN_OUT.getUrl();

        // Creates the HTTP client object and makes the HTTP request to the
        // specified URL
        Client client = Client.create();
        WebResource webResource = client.resource(url);

        // Makes a POST request with the payload and credential
        ClientResponse clientResponse = webResource.header(TABLEAU_AUTH_HEADER, credential.getToken()).post(
                ClientResponse.class);

        if (clientResponse.getStatus() == Status.NO_CONTENT.getStatusCode()) {
            m_logger.info("Successfully signed out of Tableau Server");
        } else {
            m_logger.error("Failed to sign out of Tableau Server");
        }
    }

    /**
     * Creates the request payload used to add permissions for a workbook.
     *
     * @param workbookId
     *            the ID of the workbook the permissions payload applies to
     * @param granteeCapabilities
     *            the list of capabilities for the payload
     * @return the request payload
     */
    private TsRequest createPayloadForAddingWorkbookPermissions(String workbookId,
            List<GranteeCapabilitiesType> granteeCapabilities) {
        // Creates the parent tsRequest element
        TsRequest requestPayload = m_objectFactory.createTsRequest();

        // Creates the permissions element
        PermissionsType permissions = m_objectFactory.createPermissionsType();

        // Creates the workbook and set the workbook ID
        WorkbookType workbook = m_objectFactory.createWorkbookType();
        workbook.setId(workbookId);

        // Sets the workbook element and capabilities element
        permissions.setWorkbook(workbook);
        permissions.getGranteeCapabilities().addAll(granteeCapabilities);

        // Adds the permissions element to the request payload
        requestPayload.setPermissions(permissions);

        return requestPayload;
    }

    /**
     * Creates the request payload used to create a group.
     *
     * @param groupName
     *            the name for the new group
     * @return the request payload
     */
    private TsRequest createPayloadForCreatingGroup(String groupName) {
        // Creates the parent tsRequest element
        TsRequest requestPayload = m_objectFactory.createTsRequest();

        // Creates group element
        GroupType group = m_objectFactory.createGroupType();

        // Sets the group name
        group.setName(groupName);

        // Adds the group element to the request payload
        requestPayload.setGroup(group);

        return requestPayload;
    }

    /**
     * Creates the request payload used to sign in to the server.
     *
     * @param username
     *            the username of the user to authenticate
     * @param password
     *            the password of the user to authenticate
     * @param contentUrl
     *            the content URL for the site to authenticate to
     * @return the request payload
     */
    private TsRequest createPayloadForSignin(String username, String password, String contentUrl) {
        // Creates the parent tsRequest element
        TsRequest requestPayload = m_objectFactory.createTsRequest();

        // Creates the credentials element and site element
        TableauCredentialsType signInCredentials = m_objectFactory.createTableauCredentialsType();
        SiteType site = m_objectFactory.createSiteType();

        // Sets the content URL of the site to sign in to
        site.setContentUrl(contentUrl);
        signInCredentials.setSite(site);

        // Sets the name and password of the user to authenticate
        signInCredentials.setName(username);
        signInCredentials.setPassword(password);

        // Adds the credential element to the request payload
        requestPayload.setCredentials(signInCredentials);

        return requestPayload;
    }

    /**
     * Creates the request payload used to publish a workbook.
     *
     * @param workbookName
     *            the name for the new workbook
     * @param projectId
     *            the ID of the project to publish to
     * @return the request payload
     */
    private TsRequest createPayloadToPublishWorkbook(String workbookName, String projectId) {
        // Creates the parent tsRequest element
        TsRequest requestPayload = m_objectFactory.createTsRequest();

        // Creates the workbook element
        WorkbookType workbook = m_objectFactory.createWorkbookType();

        // Creates the project element
        ProjectType project = m_objectFactory.createProjectType();

        // Sets the target project ID
        project.setId(projectId);

        // Sets the workbook name
        workbook.setName(workbookName);

        // Sets the project
        workbook.setProject(project);

        // Adds the workbook element to the request payload
        requestPayload.setWorkbook(workbook);

        return requestPayload;
    }

    /**
     * Creates a GET request using the specified URL.
     *
     * @param url
     *            the URL to send the request to
     * @param authToken
     *            the authentication token to use for this request
     * @return the response from the request
     */
    private TsResponse get(String url, String authToken) {
        // Creates the HTTP client object and makes the HTTP request to the
        // specified URL
        Client client = Client.create();
        WebResource webResource = client.resource(url);

        // Sets the header and makes a GET request
        ClientResponse clientResponse = webResource.header(TABLEAU_AUTH_HEADER, authToken).get(ClientResponse.class);

        // Parses the response from the server into an XML string
        String responseXML = clientResponse.getEntity(String.class);

        m_logger.info("Response: \n" + responseXML);

        // Returns the unmarshalled XML response
        return unmarshalResponse(responseXML);
    }

    /**
     * Invokes an HTTP request to append to target file upload on target site.
     *
     * @param credential
     *            the credential containing the authentication token to use for
     *            this request
     * @param siteId
     *            the ID of the target site
     * @param uploadSessionId
     *            the session ID of the target file upload
     * @param chunk
     *            the chunk of data to append to target file upload
     * @param numChunkBytes
     *            the number of bytes in the chunk of data
     */
    private void invokeAppendFileUpload(TableauCredentialsType credential, String siteId, String uploadSessionId,
            byte[] chunk, int numChunkBytes) {

        m_logger.info(String.format("Appending to file upload '%s'.", uploadSessionId));

        String url = Operation.APPEND_FILE_UPLOAD.getUrl(siteId, uploadSessionId);

        // Writes the chunk of data to a temporary file
        try (FileOutputStream outputStream = new FileOutputStream("appendFileUpload.temp")) {
            outputStream.write(chunk, 0, numChunkBytes);
        } catch (IOException e) {
            throw new IllegalStateException("Failed to create temporary file to append to file upload");
        }

        // Makes a multipart PUT request with specified credential's
        // authenticity token and payload
        BodyPart filePart = new FileDataBodyPart("tableau_file", new File("appendFileUpload.temp"),
                MediaType.APPLICATION_OCTET_STREAM_TYPE);
        putMultipart(url, credential.getToken(), null, filePart);
    }

    /**
     * Invokes an HTTP request to create a new file upload on target site.
     *
     * @param credential
     *            the credential containing the authentication token to use for
     *            this request
     * @param siteId
     *            the ID of the target site
     * @return the file upload if created successfully, otherwise
     *         <code>null</code>
     */
    private FileUploadType invokeInitiateFileUpload(TableauCredentialsType credential, String siteId) {

        m_logger.info(String.format("Initia projects on site '%s'.", siteId));

        String url = Operation.INITIATE_FILE_UPLOAD.getUrl(siteId);

        // Make a POST request with the authenticity token
        TsResponse response = post(url, credential.getToken());

        // Verifies that the response has a file upload element
        if (response.getFileUpload() != null) {
            m_logger.info("Initiate file upload is successful!");

            return response.getFileUpload();
        }

        // No file upload is found
        return null;
    }

    /**
     * Initiates a file upload session to get an upload session id. This upload
     * session id is used to upload the workbook in chunks. After the workbook
     * has been uploaded, publish the workbook using the upload session id.
     *
     * @param credential
     *            the credential containing the authentication token to use for
     *            this request
     * @param siteId
     *            the ID of the target site
     * @param requestPayload
     *            the XML payload containing the workbook attributes used to
     *            publish the workbook
     * @param workbookFile
     *            the workbook file to publish
     * @return the workbook if it was published successfully, otherwise
     *         <code>null</code>
     */
    private WorkbookType invokePublishWorkbookChunked(TableauCredentialsType credential, String siteId,
            String projectId, String workbookName, File workbookFile) {

        // Initiates a new file upload to get an upload session id
        FileUploadType fileUpload = invokeInitiateFileUpload(credential, siteId);

        // Builds the URL with the upload session id and workbook type
        UriBuilder builder = Operation.PUBLISH_WORKBOOK.getUriBuilder()
                .replaceQueryParam("uploadSessionId", fileUpload.getUploadSessionId())
                .replaceQueryParam("workbookType", Files.getFileExtension(workbookFile.getName()));
        String url = builder.build(siteId, fileUpload.getUploadSessionId()).toString();

        // Creates a buffer to read 100KB at a time
        byte[] buffer = new byte[100000];
        int numReadBytes = 0;

        // Reads the specified workbook and appends each chunk to the file upload
        try (FileInputStream inputStream = new FileInputStream(workbookFile.getAbsolutePath())) {
            while ((numReadBytes = inputStream.read(buffer)) != -1) {
                invokeAppendFileUpload(credential, siteId, fileUpload.getUploadSessionId(), buffer, numReadBytes);
            }
        } catch (IOException e) {
            throw new IllegalStateException("Failed to read the workbook file.");
        }

        // Creates the payload to publish the workbook
        TsRequest payload = createPayloadToPublishWorkbook(workbookName, projectId);

        // Makes a multipart POST request with specified credential's
        // authenticity token and payload
        TsResponse response = postMultipart(url, credential.getToken(), payload, null);

        // Verifies that the response has a workbook element
        if (response.getWorkbook() != null) {
            m_logger.info("Publish workbook is successful!");

            return response.getWorkbook();
        }

        // No workbook was published
        return null;
    }

    /**
     * Invokes an HTTP request to publish a workbook to target site including
     * the workbook in the request.
     *
     * @param credential
     *            the credential containing the authentication token to use for
     *            this request
     * @param siteId
     *            the ID of the target site
     * @param requestPayload
     *            the XML payload containing the workbook attributes used to
     *            publish the workbook
     * @param workbookFile
     *            the workbook file to publish
     * @return the workbook if it was published successfully, otherwise
     *         <code>null</code>
     */
    private WorkbookType invokePublishWorkbookSimple(TableauCredentialsType credential, String siteId,
            String projectId, String workbookName, File workbookFile) {

        String url = Operation.PUBLISH_WORKBOOK.getUrl(siteId);

        // Creates the payload to publish the workbook
        TsRequest payload = createPayloadToPublishWorkbook(workbookName, projectId);

        // Makes a multipart POST request with specified credential's
        // authenticity token and payload
        BodyPart filePart = new FileDataBodyPart("tableau_workbook", workbookFile,
                MediaType.APPLICATION_OCTET_STREAM_TYPE);
        TsResponse response = postMultipart(url, credential.getToken(), payload, filePart);

        // Verifies that the response has a workbook element
        if (response.getWorkbook() != null) {
            m_logger.info("Publish workbook is successful!");

            return response.getWorkbook();
        }

        // No workbook was published
        return null;
    }

    /**
     * Creates a POST request using the specified URL without a payload.
     *
     * @param url
     *            the URL to send the request to
     * @param authToken
     *            the authentication token to use for this request
     * @return the response from the request
     */
    private TsResponse post(String url, String authToken) {

        // Creates the HTTP client object and makes the HTTP request to the
        // specified URL
        Client client = Client.create();
        WebResource webResource = client.resource(url);

        // Makes a POST request with the payload and credential
        ClientResponse clientResponse = webResource.header(TABLEAU_AUTH_HEADER, authToken).post(ClientResponse.class);

        // Parses the response from the server into an XML string
        String responseXML = clientResponse.getEntity(String.class);

        m_logger.debug("Response: \n" + responseXML);

        // Returns the unmarshalled XML response
        return unmarshalResponse(responseXML);
    }

    /**
     * Creates a POST request using the specified URL with the specified payload.
     *
     * @param url
     *            the URL to send the request to
     * @param authToken
     *            the authentication token to use for this request
     * @param requestPayload
     *            the payload to send with the request
     * @return the response from the request
     */
    private TsResponse post(String url, String authToken, TsRequest requestPayload) {
        String payload = "";

        // Marshals the TsRequest object into XML format if it is not null
        if (requestPayload != null) {
            // Creates an instance of StringWriter to hold the XML for the request
            StringWriter writer = new StringWriter();

            try {
                getMarshallerInstance().marshal(requestPayload, writer);
            } catch (JAXBException ex) {
                m_logger.error("There was a problem marshalling the payload: " + ex);
                m_logger.error("Not posting to " + url);
                throw new IllegalStateException(ex);
            }
            // Converts the XML into a string
            payload = writer.toString();
        }
        m_logger.debug("Input payload: \n" + payload);

        // Creates the HTTP client object and makes the HTTP request to the
        // specified URL
        Client client = Client.create();
        WebResource webResource = client.resource(url);

        // Makes a POST request with the payload and credential
        ClientResponse clientResponse = webResource.header(TABLEAU_AUTH_HEADER, authToken)
                .type(MediaType.TEXT_XML_TYPE).post(ClientResponse.class, payload);

        // Parses the response from the server into an XML string
        String responseXML = clientResponse.getEntity(String.class);

        m_logger.debug("Response: \n" + responseXML);

        // Returns the unmarshalled XML response
        return unmarshalResponse(responseXML);
    }

    /**
     * Creates a multipart POST request using the specified URL with the specified payload.
     *
     * @param url
     *            the URL to send the request to
     * @param authToken
     *            the authentication token to use for this request
     * @param requestPayload
     *            the payload to send with the request
     * @param file
     *            the file to send with the request
     * @return the response from the request
     */
    private TsResponse postMultipart(String url, String authToken, TsRequest requestPayload, BodyPart filePart) {
        // Creates an instance of StringWriter to hold the XML for the request
        StringWriter writer = new StringWriter();

        // Marshals the TsRequest object into XML format if it is not null
        if (requestPayload != null) {
            try {
                getMarshallerInstance().marshal(requestPayload, writer);
            } catch (JAXBException ex) {
                m_logger.error("There was a problem marshalling the payload");
            }
        }

        // Converts the XML into a string
        String payload = writer.toString();

        m_logger.debug("Input payload: \n" + payload);

        // Creates the XML request payload portion of the multipart request
        BodyPart payloadPart = new FormDataBodyPart(TABLEAU_PAYLOAD_NAME, payload);

        // Creates the multipart object and adds the file portion of the
        // multipart request to it
        MultiPart multipart = new MultiPart();
        multipart.bodyPart(payloadPart);

        if(filePart != null) {
            multipart.bodyPart(filePart);
        }

        // Creates the HTTP client object and makes the HTTP request to the
        // specified URL
        Client client = Client.create();
        WebResource webResource = client.resource(url);

        // Makes a multipart POST request with the multipart payload and
        // authenticity token
        ClientResponse clientResponse = webResource.header(TABLEAU_AUTH_HEADER, authToken)
                .type(MultiPartMediaTypes.createMixed()).post(ClientResponse.class, multipart);

        // Parses the response from the server into an XML string
        String responseXML = clientResponse.getEntity(String.class);

        m_logger.debug("Response: \n" + responseXML);

        // Returns the unmarshalled XML response
        return unmarshalResponse(responseXML);
    }

    /**
     * Creates a PUT request using the specified URL with the specified payload.
     *
     * @param url
     *            the URL to send the request to
     * @param authToken
     *            the authentication token to use for this request
     * @param requestPayload
     *            the payload to send with the request
     * @return the response from the request
     */
    private TsResponse put(String url, String authToken, TsRequest requestPayload) {
        // Creates an instance of StringWriter to hold the XML for the request
        StringWriter writer = new StringWriter();

        // Marshals the TsRequest object into XML format if it is not null
        if (requestPayload != null) {
            try {
                getMarshallerInstance().marshal(requestPayload, writer);
            } catch (JAXBException ex) {
                m_logger.error("There was a problem marshalling the payload");
            }
        }

        // Converts the XML into a string
        String payload = writer.toString();

        m_logger.debug("Input payload: \n" + payload);

        // Creates the HTTP client object and makes the HTTP request to the
        // specified URL
        Client client = Client.create();
        WebResource webResource = client.resource(url);

        // Makes a PUT request with the payload and credential
        ClientResponse clientResponse = webResource.header(TABLEAU_AUTH_HEADER, authToken)
                .type(MediaType.TEXT_XML_TYPE).put(ClientResponse.class, payload);

        // Parses the response from the server into an XML string
        String responseXML = clientResponse.getEntity(String.class);

        m_logger.debug("Response: \n" + responseXML);

        // Returns the unmarshalled XML response
        return unmarshalResponse(responseXML);
    }

    /**
     * Creates a multipart PUT request using the specified URL with the
     * specified payload.
     *
     * @param url
     *            the URL to send the request to
     * @param authToken
     *            the authentication token to use for this request
     * @param requestPayload
     *            the payload to send with the request
     * @param file
     *            the file to send with the request
     * @return the response from the request
     */
    private TsResponse putMultipart(String url, String authToken, TsRequest requestPayload, BodyPart filePart) {
        // Creates an instance of StringWriter to hold the XML for the request
        StringWriter writer = new StringWriter();

        // Marshals the TsRequest object into XML format if it is not null
        if (requestPayload != null) {
            try {
                getMarshallerInstance().marshal(requestPayload, writer);
            } catch (JAXBException ex) {
                m_logger.error("There was a problem marshalling the payload");
            }
        }

        // Converts the XML into a string
        String payload = writer.toString();

        m_logger.debug("Input payload: \n" + payload);

        // Creates the XML request payload portion of the multipart request
        BodyPart payloadPart = new FormDataBodyPart(TABLEAU_PAYLOAD_NAME, payload);

        // Creates the multipart object and adds the file portion of the
        // multipart request to it
        MultiPart multipart = new MultiPart();
        multipart.bodyPart(payloadPart);

        if(filePart != null) {
            multipart.bodyPart(filePart);
        }

        // Creates the HTTP client object and makes the HTTP request to the
        // specified URL
        Client client = Client.create();
        WebResource webResource = client.resource(url);

        // Makes a multipart POST request with the multipart payload and
        // authenticity token
        ClientResponse clientResponse = webResource.header(TABLEAU_AUTH_HEADER, authToken)
                .type(MultiPartMediaTypes.createMixed()).put(ClientResponse.class, multipart);

        // Parses the response from the server into an XML string
        String responseXML = clientResponse.getEntity(String.class);

        m_logger.debug("Response: \n" + responseXML);

        // Returns the unmarshalled XML response
        return unmarshalResponse(responseXML);
    }

    /**
     * Return the unmarshalled XML result, or an empty TsResponse if it can't be
     * unmarshalled.
     *
     * @param responseXML
     *            the XML string from the response
     * @return the TsResponse of unmarshalled input
     */
    private TsResponse unmarshalResponse(String responseXML) {
        TsResponse tsResponse = m_objectFactory.createTsResponse();
        try {
            // Creates a StringReader instance to store the response and then
            // unmarshals the response into a TsResponse object
            StringReader reader = new StringReader(responseXML);
            tsResponse = getUnmarshallerInstance().unmarshal(new StreamSource(reader), TsResponse.class).getValue();
        } catch (JAXBException e) {
            m_logger.error("Failed to parse response from server due to:" + e.toString());
            // if more information is needed
            // e.printStackTrace();
            m_logger.error(responseXML);
        }

        return tsResponse;
    }
}<|MERGE_RESOLUTION|>--- conflicted
+++ resolved
@@ -113,13 +113,9 @@
      * @return the URI builder
      */
     private static UriBuilder getApiUriBuilder() {
-<<<<<<< HEAD
         return UriBuilder.fromPath(m_properties.getProperty("server.host")
                         + "/api/"
                         + m_properties.getProperty("server.schema.version"));
-=======
-        return UriBuilder.fromPath(m_properties.getProperty("server.host") + "/api/3.24");
->>>>>>> bf07b138
     }
     /**
      * Initializes the RestApiUtils. The initialize code loads values from the configuration
@@ -129,7 +125,6 @@
         m_logger.info("Initializing...");
         try {
             m_properties.load(new FileInputStream("res/config.properties"));
-<<<<<<< HEAD
         } catch (Exception ex) {
             throw new IllegalStateException("Failed to read configuration properties");
         }
@@ -152,13 +147,7 @@
             s_jaxbMarshaller.setSchema(schema);
         } catch (JAXBException ex) {
             throw new IllegalStateException("Failed to initialize the REST API with schema", ex);
-=======
-            jaxbContext = JAXBContext.newInstance(TsRequest.class, TsResponse.class);
-            SchemaFactory schemaFactory = SchemaFactory.newInstance(XMLConstants.W3C_XML_SCHEMA_NS_URI);
-            schema = schemaFactory.newSchema(new File(m_properties.getProperty("server.schema.location")));
-        } catch (JAXBException | SAXException | IOException ex) {
-            throw new IllegalStateException("Failed to initialize the REST API");
->>>>>>> bf07b138
+
         }
         m_logger.info("Schema initialization complete");
     }
